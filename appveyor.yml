platform:
  - x86
  - x64
environment:
  matrix:
    - RUST_VERSION: 1.3.0
      GTK: gnome
    - RUST_VERSION: 1.3.0
      GTK: win64
      FEATURES: gtk_3_14
    #- RUST_VERSION: nightly
      #GTK: gnome

matrix:
  #fast_finish: true
  allow_failures:
    - platform: x86
      GTK: win64

install:
  - if "%PLATFORM%-%GTK%" == "x86-win64" ( exit 1 )
  - if "%PLATFORM%" == "x86" SET RUST_PLATFORM=i686
  - if "%PLATFORM%" == "x64" SET RUST_PLATFORM=x86_64
  - ps: Start-FileDownload "https://static.rust-lang.org/dist/rust-$Env:RUST_VERSION-$Env:RUST_PLATFORM-pc-windows-gnu.exe" -FileName rust.exe
  - cmd: rust.exe /VERYSILENT /NORESTART /COMPONENTS="rust,cargo" /DIR=C:\Rust
  - ps: >-
      if ($Env:PLATFORM -eq "x86") {
        $Env:MINGW = "C:\mingw"
      }
      else {
        Start-FileDownload "http://libgd.blob.core.windows.net/mingw/mingw-w64-dgn-x86_64-20141001.7z" -FileName mingw-w64.7z;
        7z x -oC:\ mingw-w64.7z | Out-Null;
        $Env:MINGW = "C:\mingw64"
      }
  - ps: >-
      if (!(Test-Path -Path "C:\Deps\gtk")) {
        if ($Env:GTK -eq "gnome") {
          if ($Env:PLATFORM -eq "x86") {
            Start-FileDownload "http://win32builder.gnome.org/gtk+-bundle_3.6.4-20130921_win32.zip" -FileName gtk.zip
          }
          else {
            Start-FileDownload "http://win32builder.gnome.org/gtk+-bundle_3.6.4-20131201_win64.zip" -FileName gtk.zip
          }
        }
        elseif ($Env:GTK -eq "win64" -and $Env:PLATFORM -eq "x64") {
            Start-FileDownload "http://lvserver.ugent.be/gtk-win64/sdk/gtk2-gtk3-sdk-2.24.25-3.14.7-2015-01-27-ts-win64.zip" -FileName gtk.zip
        }
        7z x -oC:\Deps\gtk gtk.zip | Out-Null
      }
  - cmd: SET PATH=%MINGW%\bin;C:\Deps\gtk\bin;C:\Rust\bin;%PATH%

cache:
  C:\Deps

build_script:
  - rustc -V
<<<<<<< HEAD
=======
  - bash -c "./git_deps.sh cairo glib gdk gtk pango sys"
>>>>>>> 79623369
  - "echo Features: %FEATURES%"
  - cargo build --features "%FEATURES%"

test: false<|MERGE_RESOLUTION|>--- conflicted
+++ resolved
@@ -54,10 +54,6 @@
 
 build_script:
   - rustc -V
-<<<<<<< HEAD
-=======
-  - bash -c "./git_deps.sh cairo glib gdk gtk pango sys"
->>>>>>> 79623369
   - "echo Features: %FEATURES%"
   - cargo build --features "%FEATURES%"
 
