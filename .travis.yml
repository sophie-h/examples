--- conflicted
+++ resolved
@@ -10,9 +10,5 @@
   - GTK=3.4
   - GTK=latest
 script:
-<<<<<<< HEAD
   - ./git_deps.sh cairo glib gdk gtk pango
-  - cargo build
-=======
-  - ./build.sh
->>>>>>> 2806d137
+  - ./build.sh